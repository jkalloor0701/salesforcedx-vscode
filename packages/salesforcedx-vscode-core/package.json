--- conflicted
+++ resolved
@@ -85,18 +85,6 @@
         {
           "command": "sfdx.force.task.stop",
           "when": "view == sfdx.force.tasks.view"
-<<<<<<< HEAD
-=======
-        },
-        {
-          "command": "sfdx.force.test.view.showError",
-          "when": "view == sfdx.force.test.view && viewItem == apexTestGroup"
-        },
-        {
-          "command": "sfdx.force.test.view.runSingleTest",
-          "when": "view == sfdx.force.test.view",
-          "group": "inline"
->>>>>>> 1aa41682
         }
       ],
       "editor/context": [
