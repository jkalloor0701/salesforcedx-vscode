{
  "name": "@salesforce/salesforcedx-utils-vscode",
  "displayName": "SFDX Utilities for VS Code",
  "description":
    "Provides utilies to interface the SFDX libraries with VS Code",
<<<<<<< HEAD
  "version": "40.7.0",
=======
  "version": "40.8.0",
>>>>>>> 5fb3b781
  "publisher": "salesforce",
  "license": "BSD-3-Clause",
  "categories": ["Other"],
  "dependencies": {
    "rxjs": "^5.4.1",
    "tree-kill": "^1.1.0"
  },
  "devDependencies": {
    "@types/chai": "^4.0.0",
    "@types/glob": "^5.0.30",
    "@types/mocha": "^2.2.38",
    "@types/node": "^6.0.40",
    "chai": "^4.0.2",
    "decache": "^4.1.0",
    "glob": "^7.1.2",
    "istanbul": "^0.4.5",
    "mocha": "^3.2.0",
    "mocha-junit-reporter": "^1.13.0",
    "mocha-multi-reporters": "^1.1.4",
    "nyc": "^11.0.2",
    "remap-istanbul": "^0.9.5",
    "source-map-support": "^0.4.15",
    "typescript": "2.4.0"
  },
  "engines": {
    "vscode": "^1.13.0"
  },
  "scripts": {
    "vscode:package": "npm prune --production",
    "compile": "tsc -p ./",
    "lint": "tslint --project .",
    "watch": "tsc -watch -p .",
    "clean":
      "shx rm -rf node_modules && shx rm -rf out && shx rm -rf coverage && shx rm -rf .nyc_output",
    "test":
      "./node_modules/.bin/nyc ./node_modules/.bin/_mocha --recursive out/test",
    "coverage": "./node_modules/.bin/nyc npm test"
  },
  "nyc": {
    "reporter": ["text-summary", "lcov"]
  }
}<|MERGE_RESOLUTION|>--- conflicted
+++ resolved
@@ -3,11 +3,7 @@
   "displayName": "SFDX Utilities for VS Code",
   "description":
     "Provides utilies to interface the SFDX libraries with VS Code",
-<<<<<<< HEAD
-  "version": "40.7.0",
-=======
   "version": "40.8.0",
->>>>>>> 5fb3b781
   "publisher": "salesforce",
   "license": "BSD-3-Clause",
   "categories": ["Other"],
